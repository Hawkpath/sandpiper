--- conflicted
+++ resolved
@@ -53,8 +53,7 @@
         logger.info('Session resumed')
 
     async def on_ready(self):
-<<<<<<< HEAD
-        logger.info('Sandpiper client started')
+        logger.info('Client started')
 
     async def on_error(self, event_method: str, *args, **kwargs):
         if event_method == 'on_message':
@@ -69,10 +68,4 @@
                 f"Unhandled in {event_method} (args: {args} kwargs: {kwargs})",
                 exc_info=True
             )
-        await super().on_error(event_method, *args, **kwargs)
-=======
-        logger.info('Client started')
-
-    async def on_error(self, event: str, *args, **kwargs):
-        logger.error(f'Error in event {event}', exc_info=True)
->>>>>>> 6a214215
+        await super().on_error(event_method, *args, **kwargs)